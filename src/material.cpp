#include "openmc/material.h"

#include <string>
#include <sstream>

#include "openmc/error.h"
#include "openmc/xml_interface.h"


namespace openmc {

//==============================================================================
// Global variables
//==============================================================================

std::vector<Material*> global_materials;
std::unordered_map<int32_t, int32_t> material_map;

//==============================================================================
// Material implementation
//==============================================================================

Material::Material(pugi::xml_node node)
{
  if (check_for_node(node, "id")) {
    id = std::stoi(get_node_value(node, "id"));
  } else {
    fatal_error("Must specify id of material in materials XML file.");
  }

<<<<<<< HEAD
  if (check_for_node(material_node, "temperature")) {
    temperature = std::stod(get_node_value(material_node, "temperature"));
=======
  if (check_for_node(node, "volume")) {
    volume_ = std::stod(get_node_value(node, "volume"));
>>>>>>> b941d3aa
  }
}

//==============================================================================
// Non-method functions
//==============================================================================

extern "C" void
read_materials(pugi::xml_node* node)
{
  // Loop over XML material elements and populate the array.
  for (pugi::xml_node material_node : node->children("material")) {
    global_materials.push_back(new Material(material_node));
  }
  global_materials.shrink_to_fit();

  // Populate the material map.
  for (int i = 0; i < global_materials.size(); i++) {
    int32_t mid = global_materials[i]->id;
    auto search = material_map.find(mid);
    if (search == material_map.end()) {
      material_map[mid] = i;
    } else {
      std::stringstream err_msg;
      err_msg << "Two or more materials use the same unique ID: " << mid;
      fatal_error(err_msg);
    }
  }
}

//==============================================================================
// C API
//==============================================================================

extern "C" int
openmc_material_get_volume(int32_t index, double* volume)
{
  if (index >= 1 && index <= global_materials.size()) {
    Material* m = global_materials[index - 1];
    if (m->volume_ >= 0.0) {
      *volume = m->volume_;
      return 0;
    } else {
      std::stringstream msg;
      msg << "Volume for material with ID=" << m->id << " not set.";
      set_errmsg(msg);
      return OPENMC_E_UNASSIGNED;
    }
  } else {
    set_errmsg("Index in materials array is out of bounds.");
    return OPENMC_E_OUT_OF_BOUNDS;
  }
}

extern "C" int
openmc_material_set_volume(int32_t index, double volume)
{
  if (index >= 1 && index <= global_materials.size()) {
    Material* m = global_materials[index - 1];
    if (volume >= 0.0) {
      m->volume_ = volume;
      return 0;
    } else {
      set_errmsg("Volume must be non-negative");
      return OPENMC_E_INVALID_ARGUMENT;
    }
  } else {
    set_errmsg("Index in materials array is out of bounds.");
    return OPENMC_E_OUT_OF_BOUNDS;
  }
}

//==============================================================================
// Fortran compatibility functions
//==============================================================================

extern "C" {
  Material* material_pointer(int32_t indx) {return global_materials[indx];}

  int32_t material_id(Material* mat) {return mat->id;}

  void material_set_id(Material* mat, int32_t id, int32_t index)
  {
    mat->id = id;
    //TODO: off-by-one
    material_map[id] = index - 1;
  }

  void extend_materials_c(int32_t n)
  {
    global_materials.reserve(global_materials.size() + n);
    for (int32_t i = 0; i < n; i++) {
      global_materials.push_back(new Material());
    }
  }

  void free_memory_material_c()
  {
    for (Material *mat : global_materials) {delete mat;}
    global_materials.clear();
    material_map.clear();
  }
}

} // namespace openmc<|MERGE_RESOLUTION|>--- conflicted
+++ resolved
@@ -28,13 +28,12 @@
     fatal_error("Must specify id of material in materials XML file.");
   }
 
-<<<<<<< HEAD
-  if (check_for_node(material_node, "temperature")) {
-    temperature = std::stod(get_node_value(material_node, "temperature"));
-=======
+  if (check_for_node(node, "temperature")) {
+    temperature_ = std::stod(get_node_value(node, "temperature"));
+  }
+
   if (check_for_node(node, "volume")) {
     volume_ = std::stod(get_node_value(node, "volume"));
->>>>>>> b941d3aa
   }
 }
 
